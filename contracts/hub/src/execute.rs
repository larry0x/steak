use std::str::FromStr;

use cosmwasm_std::{
    to_binary, Addr, BankMsg, Coin, CosmosMsg, Decimal, DepsMut, DistributionMsg, Env, Event,
    Order, Response, StdError, StdResult, SubMsg, SubMsgResponse, Uint128, WasmMsg,
};
use cw20::{Cw20ExecuteMsg, MinterResponse};
use cw20_base::msg::InstantiateMsg as Cw20InstantiateMsg;

use steak::hub::{Batch, CallbackMsg, ExecuteMsg, InstantiateMsg, PendingBatch, UnbondRequest};
use steak::DecimalCheckedOps;

use crate::helpers::{
    parse_received_fund, query_cw20_total_supply, query_delegation, query_delegations,
};
use crate::math::{
    compute_mint_amount, compute_redelegations_for_rebalancing, compute_redelegations_for_removal,
    compute_unbond_amount, compute_undelegations, reconcile_batches,
};
use crate::state::State;
use crate::types::{Coins, Delegation};

//--------------------------------------------------------------------------------------------------
// Instantiation
//--------------------------------------------------------------------------------------------------

pub fn instantiate(deps: DepsMut, env: Env, msg: InstantiateMsg) -> StdResult<Response> {
    let state = State::default();

    if msg.max_fee_amount > Decimal::from_str("1.00")? {
        return Err(StdError::generic_err("Max fee can not exceed 1/100%"));
    }

    if msg.fee_amount > msg.max_fee_amount {
        return Err(StdError::generic_err("fee can not exceed max fee"));
    }

    state
        .owner
        .save(deps.storage, &deps.api.addr_validate(&msg.owner)?)?;
    state.epoch_period.save(deps.storage, &msg.epoch_period)?;
    state.unbond_period.save(deps.storage, &msg.unbond_period)?;
    state.validators.save(deps.storage, &msg.validators)?;
    state.unlocked_coins.save(deps.storage, &vec![])?;
    state.denom.save(deps.storage, &msg.denom)?;
    state.max_fee_rate.save(deps.storage, &msg.max_fee_amount)?;
    state.fee_rate.save(deps.storage, &msg.fee_amount)?;
    state
        .fee_account
        .save(deps.storage, &deps.api.addr_validate(&msg.fee_account)?)?;

    state.pending_batch.save(
        deps.storage,
        &PendingBatch {
            id: 1,
            usteak_to_burn: Uint128::zero(),
            est_unbond_start_time: env.block.time.seconds() + msg.epoch_period,
        },
    )?;
    state.validators_active.save(deps.storage, &msg.validators)?;

    Ok(Response::new().add_submessage(SubMsg::reply_on_success(
        CosmosMsg::Wasm(WasmMsg::Instantiate {
            admin: Some(msg.owner), // use the owner as admin for now; can be changed later by a `MsgUpdateAdmin`
            code_id: msg.cw20_code_id,
            msg: to_binary(&Cw20InstantiateMsg {
                name: msg.name,
                symbol: msg.symbol,
                decimals: msg.decimals,
                initial_balances: vec![],
                mint: Some(MinterResponse {
                    minter: env.contract.address.into(),
                    cap: None,
                }),
                marketing: None,
            })?,
            funds: vec![],
            label: "steak_token".to_string(),
        }),
        1,
    )))
}

pub fn register_steak_token(deps: DepsMut, response: SubMsgResponse) -> StdResult<Response> {
    let state = State::default();

    let event = response
        .events
        .iter()
        .find(|event| event.ty == "instantiate")
        .ok_or_else(|| StdError::generic_err("cannot find `instantiate` event"))?;

    let contract_addr_str = &event
        .attributes
        .iter()
        .find(|attr| attr.key == "_contract_address")
        .ok_or_else(|| StdError::generic_err("cannot find `_contract_address` attribute"))?
        .value;

    let contract_addr = deps.api.addr_validate(contract_addr_str)?;
    state.steak_token.save(deps.storage, &contract_addr)?;

    Ok(Response::new())
}

//--------------------------------------------------------------------------------------------------
// Bonding and harvesting logics
//--------------------------------------------------------------------------------------------------

/// NOTE: In a previous implementation, we split up the deposited Luna over all validators, so that
/// they all have the same amount of delegation. This is however quite gas-expensive: $1.5 cost in
/// the case of 15 validators.
///
/// To save gas for users, now we simply delegate all deposited Luna to the validator with the
/// smallest amount of delegation. If delegations become severely unbalance as a result of this
/// (e.g. when a single user makes a very big deposit), anyone can invoke `ExecuteMsg::Rebalance`
/// to balance the delegations.
pub fn bond(deps: DepsMut, env: Env, receiver: Addr, funds: Vec<Coin>) -> StdResult<Response> {
    let state = State::default();
    let denom = state.denom.load(deps.storage)?;
    let amount_to_bond = parse_received_fund(&funds, &denom)?;
    let steak_token = state.steak_token.load(deps.storage)?;
    let validators = state.validators_active.load(deps.storage)?;

    // Query the current delegations made to validators, and find the validator with the smallest
    // delegated amount through a linear search
    // The code for linear search is a bit uglier than using `sort_by` but cheaper: O(n) vs O(n * log(n))
    let delegations = query_delegations(&deps.querier, &validators, &env.contract.address, &denom)?;
    let mut validator = &delegations[0].validator;
    let mut amount = delegations[0].amount;
    for d in &delegations[1..] {
        if d.amount < amount {
            validator = &d.validator;
            amount = d.amount;
        }
    }
    let new_delegation = Delegation {
        validator: validator.clone(),
        amount: amount_to_bond.u128(),
        denom: denom.clone(),
    };

    // Query the current supply of Steak and compute the amount to mint
    let usteak_supply = query_cw20_total_supply(&deps.querier, &steak_token)?;
    let usteak_to_mint = compute_mint_amount(usteak_supply, amount_to_bond, &delegations);

    let delegate_submsg = SubMsg::reply_on_success(new_delegation.to_cosmos_msg(), 2);

    let mint_msg: CosmosMsg = CosmosMsg::Wasm(WasmMsg::Execute {
        contract_addr: steak_token.into(),
        msg: to_binary(&Cw20ExecuteMsg::Mint {
            recipient: receiver.to_string(),
            amount: usteak_to_mint,
        })?,
        funds: vec![],
    });

    let event = Event::new("steakhub/bonded")
        .add_attribute("time", env.block.time.seconds().to_string())
        .add_attribute("height", env.block.height.to_string())
        .add_attribute("receiver", receiver)
        .add_attribute("denom_bonded", denom)
        .add_attribute("denom_amount", amount_to_bond)
        .add_attribute("usteak_minted", usteak_to_mint);

    Ok(Response::new()
        .add_submessage(delegate_submsg)
        .add_message(mint_msg)
        .add_event(event)
        .add_attribute("action", "steakhub/bond"))
}

pub fn harvest(deps: DepsMut, env: Env) -> StdResult<Response> {
    let withdraw_submsgs = deps
        .querier
        .query_all_delegations(&env.contract.address)?
        .into_iter()
        .map(|d| {
            SubMsg::reply_on_success(
                CosmosMsg::Distribution(DistributionMsg::WithdrawDelegatorReward {
                    validator: d.validator,
                }),
                2,
            )
        })
        .collect::<Vec<_>>();

    let callback_msg = CallbackMsg::Reinvest {}.into_cosmos_msg(&env.contract.address)?;

    Ok(Response::new()
        .add_submessages(withdraw_submsgs)
        .add_message(callback_msg)
        .add_attribute("action", "steakhub/harvest"))
}

/// NOTE:
/// 1. When delegation Native denom here, we don't need to use a `SubMsg` to handle the received coins,
/// because we have already withdrawn all claimable staking rewards previously in the same atomic
/// execution.
/// 2. Same as with `bond`, in the latest implementation we only delegate staking rewards with the
/// validator that has the smallest delegation amount.
pub fn reinvest(deps: DepsMut, env: Env) -> StdResult<Response> {
    let state = State::default();
    let denom = state.denom.load(deps.storage)?;
    let fee = state.fee_rate.load(deps.storage)?;

    let validators = state.validators_active.load(deps.storage)?;
    let mut unlocked_coins = state.unlocked_coins.load(deps.storage)?;

    let amount_to_bond = unlocked_coins
        .iter()
        .find(|coin| coin.denom == denom)
        .ok_or_else(|| StdError::generic_err("no native amount available to be bonded"))?
        .amount;

    let delegations = query_delegations(&deps.querier, &validators, &env.contract.address, &denom)?;
    let mut validator = &delegations[0].validator;
    let mut amount = delegations[0].amount;
    for d in &delegations[1..] {
        if d.amount < amount {
            validator = &d.validator;
            amount = d.amount;
        }
    }
    let fee_amount = if fee.is_zero() {
        Uint128::zero()
    } else {
        fee.checked_mul_uint(amount_to_bond)?
    };
    let amount_to_bond_minus_fees = amount_to_bond.saturating_sub(fee_amount);

    let new_delegation = Delegation::new(validator, amount_to_bond_minus_fees.u128(), &denom);

    unlocked_coins.retain(|coin| coin.denom != denom);
    state.unlocked_coins.save(deps.storage, &unlocked_coins)?;

    let event = Event::new("steakhub/harvested")
        .add_attribute("time", env.block.time.seconds().to_string())
        .add_attribute("height", env.block.height.to_string())
        .add_attribute("denom", &denom)
        .add_attribute("fees_deducted", fee_amount)
        .add_attribute("denom_bonded", amount_to_bond_minus_fees);

    if fee_amount > Uint128::zero() {
        let fee_account = state.fee_account.load(deps.storage)?;

        let send_msg = BankMsg::Send {
            to_address: fee_account.to_string(),
            amount: vec![Coin::new(fee_amount.into(), &denom)],
        };
        Ok(Response::new()
            .add_message(new_delegation.to_cosmos_msg())
            .add_message(CosmosMsg::Bank(send_msg))
            .add_event(event)
            .add_attribute("action", "steakhub/reinvest"))
    } else {
        Ok(Response::new()
            .add_message(new_delegation.to_cosmos_msg())
            .add_event(event)
            .add_attribute("action", "steakhub/reinvest"))
    }
}

/// NOTE: a `SubMsgResponse` may contain multiple coin-receiving events, must handle them individually
pub fn register_received_coins(
    deps: DepsMut,
    env: Env,
    mut events: Vec<Event>,
) -> StdResult<Response> {
    events.retain(|event| event.ty == "coin_received");
    if events.is_empty() {
        return Ok(Response::new());
    }

    let mut received_coins = Coins(vec![]);
    for event in &events {
        received_coins.add_many(&parse_coin_receiving_event(&env, event)?)?;
    }

    let state = State::default();
    state
        .unlocked_coins
        .update(deps.storage, |coins| -> StdResult<_> {
            let mut coins = Coins(coins);
            coins.add_many(&received_coins)?;
            Ok(coins.0)
        })?;

    Ok(Response::new().add_attribute("action", "steakhub/register_received_coins"))
}

fn parse_coin_receiving_event(env: &Env, event: &Event) -> StdResult<Coins> {
    let receiver = &event
        .attributes
        .iter()
        .find(|attr| attr.key == "receiver")
        .ok_or_else(|| StdError::generic_err("cannot find `receiver` attribute"))?
        .value;

    let amount_str = &event
        .attributes
        .iter()
        .find(|attr| attr.key == "amount")
        .ok_or_else(|| StdError::generic_err("cannot find `amount` attribute"))?
        .value;

    let amount = if *receiver == env.contract.address {
        Coins::from_str(amount_str)?
    } else {
        Coins(vec![])
    };

    Ok(amount)
}

//--------------------------------------------------------------------------------------------------
// Unbonding logics
//--------------------------------------------------------------------------------------------------

pub fn queue_unbond(
    deps: DepsMut,
    env: Env,
    receiver: Addr,
    usteak_to_burn: Uint128,
) -> StdResult<Response> {
    let state = State::default();

    let mut pending_batch = state.pending_batch.load(deps.storage)?;
    pending_batch.usteak_to_burn += usteak_to_burn;
    state.pending_batch.save(deps.storage, &pending_batch)?;

    state.unbond_requests.update(
        deps.storage,
        (pending_batch.id, &receiver),
        |x| -> StdResult<_> {
            let mut request = x.unwrap_or_else(|| UnbondRequest {
                id: pending_batch.id,
                user: receiver.clone(),
                shares: Uint128::zero(),
            });
            request.shares += usteak_to_burn;
            Ok(request)
        },
    )?;

    let mut msgs: Vec<CosmosMsg> = vec![];
    if env.block.time.seconds() >= pending_batch.est_unbond_start_time {
        msgs.push(CosmosMsg::Wasm(WasmMsg::Execute {
            contract_addr: env.contract.address.into(),
            msg: to_binary(&ExecuteMsg::SubmitBatch {})?,
            funds: vec![],
        }));
    }

    let event = Event::new("steakhub/unbond_queued")
        .add_attribute("time", env.block.time.seconds().to_string())
        .add_attribute("height", env.block.height.to_string())
        .add_attribute("id", pending_batch.id.to_string())
        .add_attribute("receiver", receiver)
        .add_attribute("usteak_to_burn", usteak_to_burn);

    Ok(Response::new()
        .add_messages(msgs)
        .add_event(event)
        .add_attribute("action", "steakhub/queue_unbond"))
}

pub fn submit_batch(deps: DepsMut, env: Env) -> StdResult<Response> {
    let state = State::default();
    let denom = state.denom.load(deps.storage)?;
    let steak_token = state.steak_token.load(deps.storage)?;
    let validators = state.validators.load(deps.storage)?;
    let unbond_period = state.unbond_period.load(deps.storage)?;
    let pending_batch = state.pending_batch.load(deps.storage)?;

    let current_time = env.block.time.seconds();
    if current_time < pending_batch.est_unbond_start_time {
        return Err(StdError::generic_err(format!(
            "batch can only be submitted for unbonding after {}",
            pending_batch.est_unbond_start_time
        )));
    }

    let delegations = query_delegations(&deps.querier, &validators, &env.contract.address, &denom)?;
    let usteak_supply = query_cw20_total_supply(&deps.querier, &steak_token)?;

    let amount_to_bond =
        compute_unbond_amount(usteak_supply, pending_batch.usteak_to_burn, &delegations);
    let new_undelegations = compute_undelegations(amount_to_bond, &delegations, &denom);

    // NOTE: Regarding the `amount_unclaimed` value
    //
    // If validators misbehave and get slashed during the unbonding period, the contract can receive
    // LESS Luna than `amount_to_unbond` when unbonding finishes!
    //
    // In this case, users who invokes `withdraw_unbonded` will have their txs failed as the contract
    // does not have enough Luna balance.
    //
    // I don't have a solution for this... other than to manually fund contract with the slashed amount.
    state.previous_batches.save(
        deps.storage,
        pending_batch.id,
        &Batch {
            id: pending_batch.id,
            reconciled: false,
            total_shares: pending_batch.usteak_to_burn,
            amount_unclaimed: amount_to_bond,
            est_unbond_end_time: current_time + unbond_period,
        },
    )?;

    let epoch_period = state.epoch_period.load(deps.storage)?;
    state.pending_batch.save(
        deps.storage,
        &PendingBatch {
            id: pending_batch.id + 1,
            usteak_to_burn: Uint128::zero(),
            est_unbond_start_time: current_time + epoch_period,
        },
    )?;

    let undelegate_submsgs = new_undelegations
        .iter()
        .map(|d| SubMsg::reply_on_success(d.to_cosmos_msg(), 2))
        .collect::<Vec<_>>();

    let burn_msg = CosmosMsg::Wasm(WasmMsg::Execute {
        contract_addr: steak_token.into(),
        msg: to_binary(&Cw20ExecuteMsg::Burn {
            amount: pending_batch.usteak_to_burn,
        })?,
        funds: vec![],
    });

    let event = Event::new("steakhub/unbond_submitted")
        .add_attribute("time", env.block.time.seconds().to_string())
        .add_attribute("height", env.block.height.to_string())
        .add_attribute("id", pending_batch.id.to_string())
        .add_attribute("native_unbonded", amount_to_bond)
        .add_attribute("usteak_burned", pending_batch.usteak_to_burn);

    Ok(Response::new()
        .add_submessages(undelegate_submsgs)
        .add_message(burn_msg)
        .add_event(event)
        .add_attribute("action", "steakhub/unbond"))
}

pub fn reconcile(deps: DepsMut, env: Env) -> StdResult<Response> {
    let state = State::default();
    let current_time = env.block.time.seconds();

    // Load batches that have not been reconciled
    let all_batches = state
        .previous_batches
        .idx
        .reconciled
        .prefix(false.into())
        .range(deps.storage, None, None, Order::Ascending)
        .map(|item| {
            let (_, v) = item?;
            Ok(v)
        })
        .collect::<StdResult<Vec<_>>>()?;

    let mut batches = all_batches
        .into_iter()
        .filter(|b| current_time > b.est_unbond_end_time)
        .collect::<Vec<_>>();

    let native_expected_received: Uint128 = batches.iter().map(|b| b.amount_unclaimed).sum();
    let denom = state.denom.load(deps.storage)?;
    let unlocked_coins = state.unlocked_coins.load(deps.storage)?;

    let native_expected_unlocked = Coins(unlocked_coins).find(&denom).amount;

    let native_expected = native_expected_received + native_expected_unlocked;
    let native_actual = deps
        .querier
        .query_balance(&env.contract.address, &denom)?
        .amount;

    let native_to_deduct = native_expected
        .checked_sub(native_actual)
        .unwrap_or_else(|_| Uint128::zero());
    if !native_to_deduct.is_zero() {
        reconcile_batches(&mut batches, native_expected - native_actual);
    }

    for batch in batches.iter_mut() {
        batch.reconciled = true;
        state.previous_batches.save(deps.storage, batch.id, batch)?;
    }

    let ids = batches
        .iter()
        .map(|b| b.id.to_string())
        .collect::<Vec<_>>()
        .join(",");

    let event = Event::new("steakhub/reconciled")
        .add_attribute("ids", ids)
<<<<<<< HEAD
        .add_attribute("uluna_deducted", uluna_to_deduct.to_string())
        .add_attribute("uluna_actual", uluna_actual.to_string())
        .add_attribute("uluna_expected", uluna_expected.to_string())
        .add_attribute("uluna_expected_received", uluna_expected_received.to_string());
=======
        .add_attribute("native_deducted", native_to_deduct.to_string());
>>>>>>> 15c5b1e2

    Ok(Response::new()
        .add_event(event)
        .add_attribute("action", "steakhub/reconcile"))
}
pub fn withdraw_unbonded_admin(
    deps: DepsMut,
    env: Env,
    user: Addr,
    receiver: Addr,
) -> StdResult<Response> {
    let state = State::default();
<<<<<<< HEAD
=======

    state.assert_owner(deps.storage, &user)?;

    withdraw_unbonded(deps, env, receiver.clone(), receiver)
}
>>>>>>> 15c5b1e2

    state.assert_owner(deps.storage, &user)?;

    withdraw_unbonded(deps,env,receiver.clone(),receiver)
}
pub fn withdraw_unbonded(
    deps: DepsMut,
    env: Env,
    user: Addr,
    receiver: Addr,
) -> StdResult<Response> {
    let state = State::default();
    let denom = state.denom.load(deps.storage)?;
    let current_time = env.block.time.seconds();

    // NOTE: If the user has too many unclaimed requests, this may not fit in the WASM memory...
    // However, this is practically never going to happen. Who would create hundreds of unbonding
    // requests and never claim them?
    let requests = state
        .unbond_requests
        .idx
        .user
        .prefix(user.to_string())
        .range(deps.storage, None, None, Order::Ascending)
        .map(|item| {
            let (_, v) = item?;
            Ok(v)
        })
        .collect::<StdResult<Vec<_>>>()?;

    // NOTE: Native in the following batches are withdrawn it the batch:
    // - is a _previous_ batch, not a _pending_ batch
    // - is reconciled
    // - has finished unbonding
    // If not sure whether the batches have been reconciled, the user should first invoke `ExecuteMsg::Reconcile`
    // before withdrawing.
    let mut total_native_to_refund = Uint128::zero();
    let mut ids: Vec<String> = vec![];
    for request in &requests {
        if let Ok(mut batch) = state.previous_batches.load(deps.storage, request.id) {
            if batch.reconciled && batch.est_unbond_end_time < current_time {
                let native_to_refund = batch
                    .amount_unclaimed
                    .multiply_ratio(request.shares, batch.total_shares);

                ids.push(request.id.to_string());

                total_native_to_refund += native_to_refund;
                batch.total_shares -= request.shares;
                batch.amount_unclaimed -= native_to_refund;

                if batch.total_shares.is_zero() {
                    state.previous_batches.remove(deps.storage, request.id)?;
                } else {
                    state
                        .previous_batches
                        .save(deps.storage, batch.id, &batch)?;
                }

                state
                    .unbond_requests
                    .remove(deps.storage, (request.id, &user))?;
            }
        }
    }

    if total_native_to_refund.is_zero() {
        return Err(StdError::generic_err("withdrawable amount is zero"));
    }

    let refund_msg = CosmosMsg::Bank(BankMsg::Send {
        to_address: receiver.clone().into(),
        amount: vec![Coin::new(total_native_to_refund.u128(), &denom)],
    });

    let event = Event::new("steakhub/unbonded_withdrawn")
        .add_attribute("time", env.block.time.seconds().to_string())
        .add_attribute("height", env.block.height.to_string())
        .add_attribute("ids", ids.join(","))
        .add_attribute("user", user)
        .add_attribute("receiver", receiver)
        .add_attribute("amount_refunded", total_native_to_refund);

    Ok(Response::new()
        .add_message(refund_msg)
        .add_event(event)
        .add_attribute("action", "steakhub/withdraw_unbonded"))
}

//--------------------------------------------------------------------------------------------------
// Ownership and management logics
//--------------------------------------------------------------------------------------------------

pub fn rebalance(deps: DepsMut, env: Env,minimum:Uint128) -> StdResult<Response> {
    let state = State::default();
    let denom = state.denom.load(deps.storage)?;
    let validators = state.validators.load(deps.storage)?;
    let validators_active = state.validators_active.load(deps.storage)?;

    let delegations = query_delegations(&deps.querier, &validators, &env.contract.address, &denom)?;

    let new_redelegations = compute_redelegations_for_rebalancing(validators_active,&delegations,minimum);

    let redelegate_submsgs = new_redelegations
        .iter()
        .map(|rd| SubMsg::reply_on_success(rd.to_cosmos_msg(), 2))
        .collect::<Vec<_>>();

    let amount: u128 = new_redelegations.iter().map(|rd| rd.amount).sum();

    let event = Event::new("steakhub/rebalanced").add_attribute("amount_moved", amount.to_string());

    Ok(Response::new()
        .add_submessages(redelegate_submsgs)
        .add_event(event)
        .add_attribute("action", "steakhub/rebalance"))
}

pub fn add_validator(deps: DepsMut, sender: Addr, validator: String) -> StdResult<Response> {
    let state = State::default();

    state.assert_owner(deps.storage, &sender)?;

    state.validators.update(deps.storage, |mut validators| {
        if validators.contains(&validator) {
            return Err(StdError::generic_err("validator is already whitelisted"));
        }
        validators.push(validator.clone());
        Ok(validators)
    })?;

    let mut validators_active = state.validators_active.load(deps.storage)?;
    if !validators_active.contains(&validator) {
        validators_active.push(validator.clone());

    }
    state.validators_active.save(deps.storage, &validators_active)?;
    let event = Event::new("steakhub/validator_added").add_attribute("validator", validator);

    Ok(Response::new()
        .add_event(event)
        .add_attribute("action", "steakhub/add_validator"))
}

pub fn remove_validator(
    deps: DepsMut,
    env: Env,
    sender: Addr,
    validator: String,
) -> StdResult<Response> {
    let state = State::default();

    state.assert_owner(deps.storage, &sender)?;
    let denom = state.denom.load(deps.storage)?;

    let validators = state.validators.update(deps.storage, |mut validators| {
        if !validators.contains(&validator) {
            return Err(StdError::generic_err(
                "validator is not already whitelisted",
            ));
        }
        validators.retain(|v| *v != validator);
        Ok(validators)
    })?;
    let mut validators_active = state.validators_active.load(deps.storage)?;
    if !validators_active.contains(&validator) {
        validators_active.push(validator.clone());

    }
    state.validators_active.save(deps.storage, &validators_active)?;

    let delegations = query_delegations(&deps.querier, &validators, &env.contract.address, &denom)?;
    let delegation_to_remove =
        query_delegation(&deps.querier, &validator, &env.contract.address, &denom)?;
    let new_redelegations =
        compute_redelegations_for_removal(&delegation_to_remove, &delegations, &denom);

    let redelegate_submsgs = new_redelegations
        .iter()
        .map(|d| SubMsg::reply_on_success(d.to_cosmos_msg(), 2))
        .collect::<Vec<_>>();

    let event = Event::new("steak/validator_removed").add_attribute("validator", validator);

    Ok(Response::new()
        .add_submessages(redelegate_submsgs)
        .add_event(event)
        .add_attribute("action", "steakhub/remove_validator"))
}

pub fn remove_validator_ex(
    deps: DepsMut,
    _env: Env,
    sender: Addr,
    validator: String,
) -> StdResult<Response> {
    let state = State::default();

    state.assert_owner(deps.storage, &sender)?;

    state.validators.update(deps.storage, |mut validators| {
        if !validators.contains(&validator) {
            return Err(StdError::generic_err(
                "validator is not already whitelisted",
            ));
        }
        validators.retain(|v| *v != validator);
        Ok(validators)
    })?;

    let event = Event::new("steak/validator_removed_ex").add_attribute("validator", validator);

    Ok(Response::new()
        .add_event(event)
        .add_attribute("action", "steakhub/remove_validator_ex"))
}
pub fn pause_validator(
    deps: DepsMut,
    _env: Env,
    sender: Addr,
    validator: String,
) -> StdResult<Response> {
    let state = State::default();

    state.assert_owner(deps.storage, &sender)?;

    state.validators_active.update(deps.storage, |mut validators| {
        if !validators.contains(&validator) {
            return Err(StdError::generic_err(
                "validator is not already whitelisted",
            ));
        }
        validators.retain(|v| *v != validator);
        Ok(validators)
    })?;

    let event = Event::new("steak/pause_validator").add_attribute("validator", validator);

    Ok(Response::new()
        .add_event(event)
        .add_attribute("action", "steakhub/pause_validator"))
}

pub fn unpause_validator(
    deps: DepsMut,
    _env: Env,
    sender: Addr,
    validator: String,
) -> StdResult<Response> {
    let state = State::default();

    state.assert_owner(deps.storage, &sender)?;
    let mut validators_active = state.validators_active.load(deps.storage)?;
    if !validators_active.contains(&validator) {
        validators_active.push(validator.clone());
    }
    state.validators_active.save(deps.storage, &validators_active)?;

    let event = Event::new("steak/unpause_validator").add_attribute("validator", validator);

    Ok(Response::new()
        .add_event(event)
        .add_attribute("action", "steakhub/unpause_validator"))
}

pub fn transfer_ownership(deps: DepsMut, sender: Addr, new_owner: String) -> StdResult<Response> {
    let state = State::default();

    state.assert_owner(deps.storage, &sender)?;
    state
        .new_owner
        .save(deps.storage, &deps.api.addr_validate(&new_owner)?)?;

    Ok(Response::new().add_attribute("action", "steakhub/transfer_ownership"))
}

pub fn accept_ownership(deps: DepsMut, sender: Addr) -> StdResult<Response> {
    let state = State::default();

    let previous_owner = state.owner.load(deps.storage)?;
    let new_owner = state.new_owner.load(deps.storage)?;

    if sender != new_owner {
        return Err(StdError::generic_err(
            "unauthorized: sender is not new owner",
        ));
    }

    state.owner.save(deps.storage, &sender)?;
    state.new_owner.remove(deps.storage);

    let event = Event::new("steakhub/ownership_transferred")
        .add_attribute("new_owner", new_owner)
        .add_attribute("previous_owner", previous_owner);

    Ok(Response::new()
        .add_event(event)
        .add_attribute("action", "steakhub/transfer_ownership"))
}

pub fn transfer_fee_account(
    deps: DepsMut,
    sender: Addr,
    new_fee_account: String,
) -> StdResult<Response> {
    let state = State::default();

    state.assert_owner(deps.storage, &sender)?;
    state
        .fee_account
        .save(deps.storage, &deps.api.addr_validate(&new_fee_account)?)?;

    Ok(Response::new().add_attribute("action", "steakhub/transfer_fee_account"))
}

pub fn change_denom(deps: DepsMut, sender: Addr, new_denom: String) -> StdResult<Response> {
    let state = State::default();

    state.assert_owner(deps.storage, &sender)?;
    state.denom.save(deps.storage, &new_denom)?;

    Ok(Response::new().add_attribute("action", "steakhub/change_denom"))
}

pub fn update_fee(deps: DepsMut, sender: Addr, new_fee: Decimal) -> StdResult<Response> {
    let state = State::default();

    state.assert_owner(deps.storage, &sender)?;
    if new_fee > state.max_fee_rate.load(deps.storage)? {
        return Err(StdError::generic_err(
            "refusing to set fee above maximum set",
        ));
    }
    state.fee_rate.save(deps.storage, &new_fee)?;

    Ok(Response::new().add_attribute("action", "steakhub/update_fee"))
}<|MERGE_RESOLUTION|>--- conflicted
+++ resolved
@@ -500,14 +500,7 @@
 
     let event = Event::new("steakhub/reconciled")
         .add_attribute("ids", ids)
-<<<<<<< HEAD
-        .add_attribute("uluna_deducted", uluna_to_deduct.to_string())
-        .add_attribute("uluna_actual", uluna_actual.to_string())
-        .add_attribute("uluna_expected", uluna_expected.to_string())
-        .add_attribute("uluna_expected_received", uluna_expected_received.to_string());
-=======
         .add_attribute("native_deducted", native_to_deduct.to_string());
->>>>>>> 15c5b1e2
 
     Ok(Response::new()
         .add_event(event)
@@ -520,19 +513,12 @@
     receiver: Addr,
 ) -> StdResult<Response> {
     let state = State::default();
-<<<<<<< HEAD
-=======
 
     state.assert_owner(deps.storage, &user)?;
 
     withdraw_unbonded(deps, env, receiver.clone(), receiver)
 }
->>>>>>> 15c5b1e2
-
-    state.assert_owner(deps.storage, &user)?;
-
-    withdraw_unbonded(deps,env,receiver.clone(),receiver)
-}
+
 pub fn withdraw_unbonded(
     deps: DepsMut,
     env: Env,
