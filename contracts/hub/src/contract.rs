use cosmwasm_std::{
    entry_point, from_binary, to_binary, Binary, Decimal, Deps, DepsMut, Env, MessageInfo, Reply,
    Response, StdError, StdResult,
};
use cw20::Cw20ReceiveMsg;

use steak::hub::{CallbackMsg, ExecuteMsg, InstantiateMsg, MigrateMsg, QueryMsg, ReceiveMsg};

use crate::helpers::unwrap_reply;
use crate::state::State;
use crate::{execute, queries};
use cw2::{get_contract_version, set_contract_version, ContractVersion};
use crate::migrations::ConfigV100;

/// Contract name that is used for migration.
pub const CONTRACT_NAME: &str = "steak-hub";
/// Contract version that is used for migration.
pub const CONTRACT_VERSION: &str = env!("CARGO_PKG_VERSION");

#[entry_point]
pub fn instantiate(
    deps: DepsMut,
    env: Env,
    _info: MessageInfo,
    msg: InstantiateMsg,
) -> StdResult<Response> {
    set_contract_version(deps.storage, CONTRACT_NAME, CONTRACT_VERSION)?;
    execute::instantiate(deps, env, msg)
}

#[entry_point]
pub fn execute(deps: DepsMut, env: Env, info: MessageInfo, msg: ExecuteMsg) -> StdResult<Response> {
    let api = deps.api;
    match msg {
        ExecuteMsg::Receive(cw20_msg) => receive(deps, env, info, cw20_msg),
        ExecuteMsg::Bond { receiver } => execute::bond(
            deps,
            env,
            receiver
                .map(|s| api.addr_validate(&s))
                .transpose()?
                .unwrap_or(info.sender),
            info.funds,
        ),
        ExecuteMsg::WithdrawUnbonded { receiver } => execute::withdraw_unbonded(
            deps,
            env,
            info.sender.clone(),
            receiver
                .map(|s| api.addr_validate(&s))
                .transpose()?
                .unwrap_or(info.sender),
        ),
<<<<<<< HEAD
        ExecuteMsg::WithdrawUnbondedAdmin {
            address,
        } => execute::withdraw_unbonded_admin(
            deps,
            env,
            info.sender.clone(),
             api.addr_validate(&address)?,
        ),
        ExecuteMsg::AddValidator {
            validator,
        } => execute::add_validator(deps, info.sender, validator),
        ExecuteMsg::RemoveValidator {
            validator,
        } => execute::remove_validator(deps, env, info.sender, validator),
        ExecuteMsg::TransferOwnership {
            new_owner,
        } => execute::transfer_ownership(deps, info.sender, new_owner),
=======
        ExecuteMsg::WithdrawUnbondedAdmin { address } => execute::withdraw_unbonded_admin(
            deps,
            env,
            info.sender,
            api.addr_validate(&address)?,
        ),
        ExecuteMsg::AddValidator { validator } => {
            execute::add_validator(deps, info.sender, validator)
        }
        ExecuteMsg::RemoveValidator { validator } => {
            execute::remove_validator(deps, env, info.sender, validator)
        }
        ExecuteMsg::RemoveValidatorEx { validator } => {
            execute::remove_validator_ex(deps, env, info.sender, validator)
        }
        ExecuteMsg::TransferOwnership { new_owner } => {
            execute::transfer_ownership(deps, info.sender, new_owner)
        }
>>>>>>> 15c5b1e2
        ExecuteMsg::AcceptOwnership {} => execute::accept_ownership(deps, info.sender),
        ExecuteMsg::Harvest {} => execute::harvest(deps, env),
        ExecuteMsg::Rebalance { minimum } => execute::rebalance(deps, env,minimum),
        ExecuteMsg::Reconcile {} => execute::reconcile(deps, env),
        ExecuteMsg::SubmitBatch {} => execute::submit_batch(deps, env),
        ExecuteMsg::TransferFeeAccount { new_fee_account } => {
            execute::transfer_fee_account(deps, info.sender, new_fee_account)
        }
        ExecuteMsg::UpdateFee { new_fee } => execute::update_fee(deps, info.sender, new_fee),
        ExecuteMsg::Callback(callback_msg) => callback(deps, env, info, callback_msg),
        ExecuteMsg::PauseValidator { validator } => execute::pause_validator(deps,env, info.sender, validator),
        ExecuteMsg::UnPauseValidator { validator } =>  execute::unpause_validator(deps, env,info.sender, validator),
    }
}

fn receive(
    deps: DepsMut,
    env: Env,
    info: MessageInfo,
    cw20_msg: Cw20ReceiveMsg,
) -> StdResult<Response> {
    let api = deps.api;
    match from_binary(&cw20_msg.msg)? {
        ReceiveMsg::QueueUnbond { receiver } => {
            let state = State::default();

            let steak_token = state.steak_token.load(deps.storage)?;
            if info.sender != steak_token {
                return Err(StdError::generic_err(format!(
                    "expecting Steak token, received {}",
                    info.sender
                )));
            }

            execute::queue_unbond(
                deps,
                env,
                api.addr_validate(&receiver.unwrap_or(cw20_msg.sender))?,
                cw20_msg.amount,
            )
        }
    }
}

fn callback(
    deps: DepsMut,
    env: Env,
    info: MessageInfo,
    callback_msg: CallbackMsg,
) -> StdResult<Response> {
    if env.contract.address != info.sender {
        return Err(StdError::generic_err(
            "callbacks can only be invoked by the contract itself",
        ));
    }

    match callback_msg {
        CallbackMsg::Reinvest {} => execute::reinvest(deps, env),
    }
}

#[entry_point]
pub fn reply(deps: DepsMut, env: Env, reply: Reply) -> StdResult<Response> {
    match reply.id {
        1 => execute::register_steak_token(deps, unwrap_reply(reply)?),
        2 => execute::register_received_coins(deps, env, unwrap_reply(reply)?.events),
        id => Err(StdError::generic_err(format!(
            "invalid reply id: {}; must be 1-2",
            id
        ))),
    }
}

#[entry_point]
pub fn query(deps: Deps, env: Env, msg: QueryMsg) -> StdResult<Binary> {
    match msg {
        QueryMsg::Config {} => to_binary(&queries::config(deps)?),
        QueryMsg::State {} => to_binary(&queries::state(deps, env)?),
        QueryMsg::PendingBatch {} => to_binary(&queries::pending_batch(deps)?),
        QueryMsg::PreviousBatch(id) => to_binary(&queries::previous_batch(deps, id)?),
        QueryMsg::PreviousBatches { start_after, limit } => {
            to_binary(&queries::previous_batches(deps, start_after, limit)?)
        }
        QueryMsg::UnbondRequestsByBatch {
            id,
            start_after,
            limit,
        } => to_binary(&queries::unbond_requests_by_batch(
            deps,
            id,
            start_after,
            limit,
        )?),
        QueryMsg::UnbondRequestsByUser {
            user,
            start_after,
            limit,
        } => to_binary(&queries::unbond_requests_by_user(
            deps,
            user,
            start_after,
            limit,
        )?),
    }
}

#[entry_point]
pub fn migrate(deps: DepsMut, _env: Env, _msg: MigrateMsg) -> StdResult<Response> {
    let contract_version = match get_contract_version(deps.storage) {
        Ok(version) => version,
        Err(_) => ContractVersion {
            contract: "steak-hub".to_string(),
            version: "0".to_string(),
        },
    };
    match contract_version.contract.as_ref() {
        #[allow(clippy::single_match)]
        "steak-hub" => match contract_version.version.as_ref() {
            #[allow(clippy::single_match)]
            "0" => {
                let state = State::default();
                let owner = state.owner.load(deps.storage)?;
                state.denom.save(deps.storage, &"uluna".to_string())?;
                state.fee_account.save(deps.storage, &owner)?;
                state.max_fee_rate.save(deps.storage, &Decimal::zero())?;
                state.fee_rate.save(deps.storage, &Decimal::zero())?;
                ConfigV100::upgrade_stores(deps.storage)?;
            },
            "2.1.4"  => {
                 ConfigV100::upgrade_stores(deps.storage)?;
            }
            "2.1.5"  => {
                 ConfigV100::upgrade_stores(deps.storage)?;
            }
            _ => {}
        },
        _ => {
            return Err(StdError::generic_err(
                "contract name is not the same. aborting {}",
            ))
        }
    }
    set_contract_version(deps.storage, CONTRACT_NAME, CONTRACT_VERSION)?;

    Ok(Response::new()
        .add_attribute("previous_contract_name", &contract_version.contract)
        .add_attribute("previous_contract_version", &contract_version.version)
        .add_attribute("new_contract_name", CONTRACT_NAME)
        .add_attribute("new_contract_version", CONTRACT_VERSION))
}<|MERGE_RESOLUTION|>--- conflicted
+++ resolved
@@ -51,25 +51,6 @@
                 .transpose()?
                 .unwrap_or(info.sender),
         ),
-<<<<<<< HEAD
-        ExecuteMsg::WithdrawUnbondedAdmin {
-            address,
-        } => execute::withdraw_unbonded_admin(
-            deps,
-            env,
-            info.sender.clone(),
-             api.addr_validate(&address)?,
-        ),
-        ExecuteMsg::AddValidator {
-            validator,
-        } => execute::add_validator(deps, info.sender, validator),
-        ExecuteMsg::RemoveValidator {
-            validator,
-        } => execute::remove_validator(deps, env, info.sender, validator),
-        ExecuteMsg::TransferOwnership {
-            new_owner,
-        } => execute::transfer_ownership(deps, info.sender, new_owner),
-=======
         ExecuteMsg::WithdrawUnbondedAdmin { address } => execute::withdraw_unbonded_admin(
             deps,
             env,
@@ -88,7 +69,6 @@
         ExecuteMsg::TransferOwnership { new_owner } => {
             execute::transfer_ownership(deps, info.sender, new_owner)
         }
->>>>>>> 15c5b1e2
         ExecuteMsg::AcceptOwnership {} => execute::accept_ownership(deps, info.sender),
         ExecuteMsg::Harvest {} => execute::harvest(deps, env),
         ExecuteMsg::Rebalance { minimum } => execute::rebalance(deps, env,minimum),
