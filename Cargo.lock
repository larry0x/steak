--- conflicted
+++ resolved
@@ -567,7 +567,7 @@
 
 [[package]]
 name = "steak"
-version = "2.1.1"
+version = "2.0.0"
 dependencies = [
  "cosmwasm-std",
  "cw20",
@@ -577,15 +577,10 @@
 
 [[package]]
 name = "steak-hub"
-<<<<<<< HEAD
-version = "2.1.1"
-=======
 version = "2.0.1"
->>>>>>> c3db5954
 dependencies = [
  "cosmwasm-std",
  "cw-storage-plus",
- "cw2",
  "cw20",
  "cw20-base",
  "serde",
