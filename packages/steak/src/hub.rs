use cosmwasm_std::{to_binary, Addr, Coin, CosmosMsg, Decimal, Empty, StdResult, Uint128, WasmMsg};
use cw20::Cw20ReceiveMsg;
use schemars::JsonSchema;
use serde::{Deserialize, Serialize};

#[derive(Serialize, Deserialize, Clone, Debug, PartialEq, JsonSchema)]
pub struct InstantiateMsg {
    /// Code ID of the CW20 token contract
    pub cw20_code_id: u64,
    /// Account who can call certain privileged functions
    pub owner: String,
    /// Name of the liquid staking token
    pub name: String,
    /// Symbol of the liquid staking token
    pub symbol: String,
    /// Number of decimals of the liquid staking token
    pub decimals: u8,
    /// How often the unbonding queue is to be executed, in seconds
    pub epoch_period: u64,
    /// The staking module's unbonding time, in seconds
    pub unbond_period: u64,
    /// Initial set of validators who will receive the delegations
    pub validators: Vec<String>,
    /// denomination of coins to steak (uXXXX)
    pub denom: String,
    /// Fee Account to send fees too
    pub fee_account: String,
    /// Fee "1.00 = 100%"
    pub fee_amount: Decimal,
    /// Max Fee "1.00 = 100%"
    pub max_fee_amount: Decimal,
}

#[derive(Serialize, Deserialize, Clone, Debug, PartialEq, JsonSchema)]
#[serde(rename_all = "snake_case")]
pub enum ExecuteMsg {
    /// Implements the Cw20 receiver interface
    Receive(Cw20ReceiveMsg),
    /// Bond specified amount of Luna
    Bond { receiver: Option<String> },
    /// Withdraw Luna that have finished unbonding in previous batches
<<<<<<< HEAD
    WithdrawUnbonded {
        receiver: Option<String>,
    },
    /// Withdraw Luna that has finished unbonding in previous batches, for given address
    WithdrawUnbondedAdmin {
        address: String,
    },
=======
    WithdrawUnbonded { receiver: Option<String> },
    /// Withdraw Luna that has finished unbonding in previous batches, for given address
    WithdrawUnbondedAdmin { address: String },
>>>>>>> 15c5b1e2
    /// Add a validator to the whitelist; callable by the owner
    AddValidator { validator: String },
    /// Remove a validator from the whitelist; callable by the owner
    RemoveValidator { validator: String },
    /// Remove a validator from the whitelist; callable by the owner. Does not undelegate. use for typos
    RemoveValidatorEx { validator: String },
    /// Pause a validator from accepting new delegations
    PauseValidator { validator: String },
    /// Unpause a validator from accepting new delegations
    UnPauseValidator { validator: String },

    /// Transfer ownership to another account; will not take effect unless the new owner accepts
    TransferOwnership { new_owner: String },
    /// Accept an ownership transfer
    AcceptOwnership {},
    /// Claim staking rewards, swap all for Luna, and restake
    Harvest {},
    /// Use redelegations to balance the amounts of Luna delegated to validators
    Rebalance { minimum: Uint128 },
    /// Update Luna amounts in unbonding batches to reflect any slashing or rounding errors
    Reconcile {},
    /// Submit the current pending batch of unbonding requests to be unbonded
    SubmitBatch {},

    /// Transfer Fee collection account to another account
    TransferFeeAccount { new_fee_account: String },
    /// Update fee collection amount
    UpdateFee { new_fee: Decimal },
    /// Callbacks; can only be invoked by the contract itself
    Callback(CallbackMsg),
}

#[derive(Serialize, Deserialize, Clone, Debug, PartialEq, JsonSchema)]
#[serde(rename_all = "snake_case")]
pub enum ReceiveMsg {
    /// Submit an unbonding request to the current unbonding queue; automatically invokes `unbond`
    /// if `epoch_time` has elapsed since when the last unbonding queue was executed.
    QueueUnbond { receiver: Option<String> },
}

#[derive(Serialize, Deserialize, Clone, Debug, PartialEq, JsonSchema)]
#[serde(rename_all = "snake_case")]
pub enum CallbackMsg {
    /// Following the swaps, stake the Luna acquired to the whitelisted validators
    Reinvest {},
}

impl CallbackMsg {
    pub fn into_cosmos_msg(&self, contract_addr: &Addr) -> StdResult<CosmosMsg> {
        Ok(CosmosMsg::Wasm(WasmMsg::Execute {
            contract_addr: contract_addr.to_string(),
            msg: to_binary(&ExecuteMsg::Callback(self.clone()))?,
            funds: vec![],
        }))
    }
}

#[derive(Serialize, Deserialize, Clone, Debug, PartialEq, JsonSchema)]
#[serde(rename_all = "snake_case")]
pub enum QueryMsg {
    /// The contract's configurations. Response: `ConfigResponse`
    Config {},
    /// The contract's current state. Response: `StateResponse`
    State {},
    /// The current batch on unbonding requests pending submission. Response: `PendingBatch`
    PendingBatch {},
    /// Query an individual batch that has previously been submitted for unbonding but have not yet
    /// fully withdrawn. Response: `Batch`
    PreviousBatch(u64),
    /// Enumerate all previous batches that have previously been submitted for unbonding but have not
    /// yet fully withdrawn. Response: `Vec<Batch>`
    PreviousBatches {
        start_after: Option<u64>,
        limit: Option<u32>,
    },
    /// Enumerate all outstanding unbonding requests in a given batch. Response: `Vec<UnbondRequestsResponseByBatchItem>`
    UnbondRequestsByBatch {
        id: u64,
        start_after: Option<String>,
        limit: Option<u32>,
    },
    /// Enumreate all outstanding unbonding requests from given a user. Response: `Vec<UnbondRequestsByUserResponseItem>`
    UnbondRequestsByUser {
        user: String,
        start_after: Option<u64>,
        limit: Option<u32>,
    },
}

#[derive(Serialize, Deserialize, Clone, Debug, PartialEq, JsonSchema)]
pub struct ConfigResponse {
    /// Account who can call certain privileged functions
    pub owner: String,
    /// Pending ownership transfer, awaiting acceptance by the new owner
    pub new_owner: Option<String>,
    /// Address of the Steak token
    pub steak_token: String,
    /// How often the unbonding queue is to be executed, in seconds
    pub epoch_period: u64,
    /// The staking module's unbonding time, in seconds
    pub unbond_period: u64,
    /// denomination of coins to steak (uXXXX)
    pub denom: String,
    /// Fee Account to send fees too
    pub fee_account: String,
    /// Fee "1.00 = 100%"
    pub fee_rate: Decimal,
    /// Max Fee "1.00 = 100%"
    pub max_fee_rate: Decimal,
    /// Initial set of validators who will receive the delegations
    pub validators: Vec<String>,
}

#[derive(Serialize, Deserialize, Clone, Debug, PartialEq, JsonSchema)]
pub struct StateResponse {
    /// Total supply to the Steak token
    pub total_usteak: Uint128,
    /// Total amount of native staked
    pub total_native: Uint128,
    /// The exchange rate between usteak and native, in terms of native per usteak
    pub exchange_rate: Decimal,
    /// Staking rewards currently held by the contract that are ready to be reinvested
    pub unlocked_coins: Vec<Coin>,
}

#[derive(Serialize, Deserialize, Clone, Debug, PartialEq, JsonSchema)]
pub struct PendingBatch {
    /// ID of this batch
    pub id: u64,
    /// Total amount of `usteak` to be burned in this batch
    pub usteak_to_burn: Uint128,
    /// Estimated time when this batch will be submitted for unbonding
    pub est_unbond_start_time: u64,
}

#[derive(Serialize, Deserialize, Clone, Debug, PartialEq, JsonSchema)]
pub struct Batch {
    /// ID of this batch
    pub id: u64,
    /// Whether this batch has already been reconciled
    pub reconciled: bool,
    /// Total amount of shares remaining this batch. Each `usteak` burned = 1 share
    pub total_shares: Uint128,
    /// Amount of `denom` in this batch that have not been claimed
    pub amount_unclaimed: Uint128,
    /// Estimated time when this batch will finish unbonding
    pub est_unbond_end_time: u64,
}

#[derive(Serialize, Deserialize, Clone, Debug, PartialEq, JsonSchema)]
pub struct UnbondRequest {
    /// ID of the batch
    pub id: u64,
    /// The user's address
    pub user: Addr,
    /// The user's share in the batch
    pub shares: Uint128,
}

#[derive(Serialize, Deserialize, Clone, Debug, PartialEq, JsonSchema)]
pub struct UnbondRequestsByBatchResponseItem {
    /// The user's address
    pub user: String,
    /// The user's share in the batch
    pub shares: Uint128,
}

impl From<UnbondRequest> for UnbondRequestsByBatchResponseItem {
    fn from(s: UnbondRequest) -> Self {
        Self {
            user: s.user.into(),
            shares: s.shares,
        }
    }
}

#[derive(Serialize, Deserialize, Clone, Debug, PartialEq, JsonSchema)]
pub struct UnbondRequestsByUserResponseItem {
    /// ID of the batch
    pub id: u64,
    /// The user's share in the batch
    pub shares: Uint128,
}

impl From<UnbondRequest> for UnbondRequestsByUserResponseItem {
    fn from(s: UnbondRequest) -> Self {
        Self {
            id: s.id,
            shares: s.shares,
        }
    }
}

pub type MigrateMsg = Empty;<|MERGE_RESOLUTION|>--- conflicted
+++ resolved
@@ -39,19 +39,9 @@
     /// Bond specified amount of Luna
     Bond { receiver: Option<String> },
     /// Withdraw Luna that have finished unbonding in previous batches
-<<<<<<< HEAD
-    WithdrawUnbonded {
-        receiver: Option<String>,
-    },
-    /// Withdraw Luna that has finished unbonding in previous batches, for given address
-    WithdrawUnbondedAdmin {
-        address: String,
-    },
-=======
     WithdrawUnbonded { receiver: Option<String> },
     /// Withdraw Luna that has finished unbonding in previous batches, for given address
     WithdrawUnbondedAdmin { address: String },
->>>>>>> 15c5b1e2
     /// Add a validator to the whitelist; callable by the owner
     AddValidator { validator: String },
     /// Remove a validator from the whitelist; callable by the owner
