[package]
name = "steak"
<<<<<<< HEAD
version = "2.0.2"
=======
version = "2.1.5"
>>>>>>> 15c5b1e2
authors = ["larry <gm@larry.engineer>", "PFC <pfc-validator@protonmail.com>"]
edition = "2018"
description = "Liquid steaking protocol for the cosmos"
license = "GPL-3.0-or-later"
homepage = "https://liquidsteaking.app"
repository = "https://github.com/PFC-developer/steak-contracts"

[dependencies]
cosmwasm-std = "1.0"
cw20 = "0.13"
schemars = "0.8.1"
serde = { version = "1.0.103", default-features = false, features = ["derive"] }
<|MERGE_RESOLUTION|>--- conflicted
+++ resolved
@@ -1,10 +1,6 @@
 [package]
 name = "steak"
-<<<<<<< HEAD
-version = "2.0.2"
-=======
 version = "2.1.5"
->>>>>>> 15c5b1e2
 authors = ["larry <gm@larry.engineer>", "PFC <pfc-validator@protonmail.com>"]
 edition = "2018"
 description = "Liquid steaking protocol for the cosmos"
